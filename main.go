--- conflicted
+++ resolved
@@ -4,11 +4,7 @@
 	"context"
 	"crypto/subtle"
 	"encoding/json"
-<<<<<<< HEAD
 	"errors"
-=======
-	"fmt"
->>>>>>> e968620d
 	"log"
 	"net"
 	"net/http"
@@ -66,7 +62,7 @@
 }
 
 func startServer(ctx context.Context, d *daemon, tcpListener, metricsUsername, metricPassword string) error {
-	fmt.Printf("Starting %s %s\n", name, version)
+	log.Printf("Starting %s %s\n", name, version)
 	l, err := net.Listen("tcp", tcpListener)
 	if err != nil {
 		return err
