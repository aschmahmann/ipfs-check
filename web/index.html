--- conflicted
+++ resolved
@@ -1,259 +1,255 @@
-<!DOCTYPE html>
-<html lang="en">
-<head>
-    <meta charset="UTF-8">
-    <title>IPFS Check</title>
-    <meta name="viewport" content="width=device-width, initial-scale=1">
-    <link rel="stylesheet" href="tachyons.min.css"/>
-    <link rel="canonical" href="https://check.ipfs.network/">
-</head>
-<body class="sans-serif ma0">
-<header>
-    <h1 class="dib pa3 ma0 lh-tight">
-        <a class="link db f4 fw7 near-black" href="https://ipfs.io">IPFS <span class="blue fw5">Check</span></a>
-        <span class="db f6 fw6 silver">Have you seen my CID?</span>
-    </h1>
-</header>
-<main>
-    <section class="mw7 center lh-copy dark-gray ph1 pb4">
-        <p class="ma0 pv0 ph2 f4 fw6">
-            Check the retrievability of CID from an IPFS peer
-        </p>
-        <p class="ma0 pv0 mt2 ph2 f5 fw4">
-            Paste in a Content ID and the multiaddr of a host to check if it is expected to be retrievable
-        </p>
-    </section>
-    <section class="bg-near-white">
-        <form id="queryForm" class="mw8 center lh-copy dark-gray br2 pv4 ph2 ph4-ns">
-            <label class="db mt3 f6 fw6" for="cid">CID</label>
-            <input class="db w-100 pa2" type="text" id="cid" name="cid" required>
-            <label class="db mt3 f6 fw6" for="ma">Multiaddr</label>
-            <input class="db w-100 pa2" type="text" id="multiaddr" name="multiaddr" placeholder="/p2p/12D3Koo..." />
-            <details class="mt3">
-                <summary class="f6 fw6">Optional fields</summary>
-                <label class="db mt3 f6 fw6" for="backendURL">Backend URL</label>
-                <input class="db w-100 pa2" type="url" id="backendURL" name="backendURL" value="https://ipfs-check-backend.ipfs.io" placeholder="https://ipfs-check-backend.ipfs.io" list="defaultBackendURLs" required>
-                <datalist id="defaultBackendURLs">
-                    <option value="https://ipfs-check-backend.ipfs.io">
-                </datalist>
-            </details>
-            <div class="db mv4">
-                <button id="submit" type="submit" class="flex items-center db ph3 pv2 link pointer glow o-90 bg-blue white fw6 f5 bn br2">
-                  <svg id="loading-spinner" class="dn animate-spin mr2 h2 w2 text-white" xmlns="http://www.w3.org/2000/svg" fill="none" viewBox="0 0 24 24">
-                    <circle class="o-20" cx="12" cy="12" r="10" stroke="currentColor" stroke-width="4"></circle>
-                    <path class="o-80" fill="currentColor" d="M4 12a8 8 0 018-8V0C5.373 0 0 5.373 0 12h4zm2 5.291A7.962 7.962 0 014 12H0c0 3.042 1.135 5.824 3 7.938l3-2.647z"></path>
-                  </svg>
-                  Run Test
-                </button>
-            </div>
-<<<<<<< HEAD
-            <div id="output" style="white-space:pre;" class="lh-copy fw6"></div>
-            <details class="mt3">
-              <summary class="f6 fw6">Output</summary>
-              <pre><code id="raw-output" style="white-space:pre;" class="lh-copy fw6 language-json"></code></pre>
-            </details>
-=======
-            <div id="output" style="white-space:pre; overflow-x: scroll;" class="lh-copy fw6"></div>
->>>>>>> e968620d
-        </form>
-    </section>
-    <section class="mw8 center lh-copy dark-gray pv4 ph2 ph4-ns">
-        <h2 class="f4">Where do I find my multiaddr?</h2>
-        <ul>
-            <li class="pb2">
-                <strong>Using IPFS Desktop or IPFS WebUI</strong>
-                <ul>
-                    <li>Open the IPFS WebUI "Status" page via the IPFS Desktop menu or by visiting "http://127.0.0.1:5001/webui" (when using the default config settings)</li>
-                    <li>If you want to test your peerID rather than a particular address enter <code>/p2p/{YourPeerID}</code></li>
-                    <li>If you want to test a particular address then click the "Advanced" dropdown to see the node's addresses</li>
-                </ul>
-            </li>
-            <li class="pb2">
-                <strong>Using the kubo CLI</strong>
-                <ul>
-                    <li>If you want to test your peerID rather than a particular address run <code>ipfs id</code> and enter <code>/p2p/{YourPeerID}</code></li>
-                    <li>If you want to test a particular address then choose an entry from the list of addresses output by <code>ipfs id</code></li>
-                </ul>
-            </li>
-        </ul>
-        <h2 class="f4">What does it mean if I get an error?</h2>
-        <ul>
-            <li class="pb2">
-                <strong>Could not connect to the multiaddr</strong>. Machines on the internet cannot talk to your machine.
-                Fix your firewall, add port forwarding, or use a relay.
-            </li>
-            <li class="pb2">
-                <strong>Could not find address in the dht</strong>. Your machine is either not connected to the IPFS Public DHT
-                (even as a client), or is not advertising the address that you are testing with. As a result no one will be
-                able to contact you on that address if they only learn about your peerID, as is the case for content
-                advertised in the IPFS Public DHT
-            </li>
-            <li class="pb2">
-                <strong>Multihash not advertised in the dht</strong>. Your machine has not advertised that it has the given content in the
-                IPFS Public DHT. This means that other machines will have to discover that you have the content in some other
-                way (e.g. pre-connecting to you optimistically, pre-connecting to you since related content is already
-                advertised by you, some rendezvous service, being on the same LAN, etc.). If using kubo consider enabling the
-                <a href="https://github.com/ipfs/kubo/blob/master/docs/experimental-features.md#accelerated-dht-client">Accelerated DHT Client</a>,
-				which will advertise content faster and in particular should enable you to continue to republish your advertisements every 24hrs as
-				required by the network.
-            </li>
-            <li class="pb2">
-                <strong>Peer has not responded that it has the CID</strong>. Your node does not think it has the data you think it does,
-                or it took too long to respond. Until this is resolved other machines will be unable to download that
-                content from you.
-            </li>
-        </ul>
-    </section>
-</main>
-<footer class="tc pv3">
-    <a href="https://github.com/ipfs/ipfs-check">Github</a>
-</footer>
-<style>
-      .animate-spin { animation: spin 2s linear infinite }
-
-      @keyframes spin {
-      from {
-        transform: rotate(0deg);
-      }
-      to {
-        transform: rotate(360deg);
-      }
-    }
-    button:disabled {
-        opacity: 50% !important;
-    }
-</style>
-<script>
-    window.addEventListener('load', function () {
-        initFormValues(new URL(window.location))
-        document.getElementById('queryForm').addEventListener('submit', async function (e) {
-            e.preventDefault() // dont do a browser form post
-
-            showOutput('') // clear out previous results
-
-            const formData = new FormData(document.getElementById('queryForm'))
-            const backendURL = getBackendUrl(formData)
-            
-            showInQuery(formData) // add `cid` and `multiaddr` to local url query to make it shareable
-            toggleSubmitButton()
-            try {
-              const res = await fetch(backendURL, { method: 'POST' })
-
-              if (res.ok) {
-                  const respObj = await res.json()
-                  const rawOutput = document.getElementById('raw-output')
-                  rawOutput.textContent = JSON.stringify(respObj, null, 2)
-
-                  const output = formatOutput(formData, respObj)
-                  showOutput(output)
-              } else {
-                  const resText = await res.text()
-                  showOutput(`⚠️ backend returned an error: ${res.status} ${resText}`)
-              }
-            } catch (e) {
-              showOutput(`⚠️ backend error: ${e}`)
-            } finally {
-              toggleSubmitButton()
-            }
-        })
-    })
-
-    function initFormValues (url) {
-        for (const [key, val] of url.searchParams) {
-            document.getElementById(key)?.setAttribute('value', val)
-        }
-    }
-
-    function showInQuery (formData) {
-        const defaultBackendUrl = document.getElementById('backendURL').getAttribute('placeholder')
-        const params = new URLSearchParams(formData)
-        // skip showing default value our shareable url
-        if (params.get('backendURL') === defaultBackendUrl) {
-            params.delete('backendURL')
-        }
-        const url = new URL('?' + params, window.location)
-        history.replaceState(null, "", url)
-    }
-
-    function getBackendUrl (formData) {
-        const params = new URLSearchParams(formData)
-        // dont send backendURL to the backend!
-        params.delete('backendURL')
-        // backendURL is the base, params are appended as query string
-        return new URL('/check?' + params, formData.get('backendURL'))
-    }
-
-    function showOutput (output) {
-        const outObj = document.getElementById('output')
-        outObj.textContent = output
-    }
-
-    function toggleSubmitButton() {
-        const button = document.getElementById('submit')
-        button.toggleAttribute('disabled')
-        const spinner = document.getElementById('loading-spinner')
-        spinner.classList.toggle('dn')
-    }
-
-    function formatOutput (formData, respObj) {
-        const ma = formData.get('multiaddr')
-        const peerIDStartIndex = ma.lastIndexOf("/p2p/")
-        const peerID = ma.slice(peerIDStartIndex + 5);
-        const addrPart = ma.slice(0, peerIDStartIndex);
-        let outText = ""
-
-        if (respObj.ConnectionError !== "") {
-            outText += "❌ Could not connect to multiaddr: " + respObj.ConnectionError + "\n"
-        } else {
-            const madrs = respObj?.ConnectionMaddrs
-            outText += `✅ Successfully connected to multiaddr${madrs?.length > 1 ? 's' : '' }: \n\t${madrs.join('\n\t')}\n`
-        }
-
-        if (ma.indexOf("/p2p/") === 0 && ma.lastIndexOf("/") === 4) {
-            // only peer id passed with /p2p/PeerID
-            if (Object.keys(respObj.PeerFoundInDHT).length === 0) {
-                outText += "❌ Could not find any multiaddrs in the dht\n"
-            } else {
-                outText += "✅ Found multiaddrs advertised in the DHT:\n"
-                for (const key in respObj.PeerFoundInDHT) {
-                    outText += "\t" + key + "\n"
-                }
-            }
-        } else {
-            // a proper maddr with an IP was passed
-            let foundAddr = false
-            for (const key in respObj.PeerFoundInDHT) {
-                if (key === addrPart) {
-                    foundAddr = true
-                    outText += "✅ Found multiaddr with " + respObj.PeerFoundInDHT[key] + " dht peers\n"
-                    break
-                }
-            }
-            if (!foundAddr) {
-                outText += "❌ Could not find the given multiaddr in the dht. Instead found:\n"
-                for (const key in respObj.PeerFoundInDHT) {
-                    outText += "\t" + key + "\n"
-                }
-            }
-        }
-        
-        if (respObj.CidInDHT === true) {
-            outText += "✅ Found multihash advertised in the dht\n"
-        } else {
-            outText += "❌ Could not find the multihash in the dht\n"
-        }
-
-        if (respObj.DataAvailableOverBitswap.Error !== "") {
-            outText += "❌ There was an error downloading the CID from the peer: " + respObj.DataAvailableOverBitswap.Error + "\n"
-        } else if (respObj.DataAvailableOverBitswap.Responded !== true) {
-            outText += "❌ The peer did not quickly respond if it had the CID\n"
-        } else if (respObj.DataAvailableOverBitswap.Found === true) {
-            outText += "✅ The peer responded that it has the CID\n"
-        } else {
-            outText += "❌ The peer responded that it does not have the CID\n"
-        }
-        return outText
-    }
-</script>
-</body>
-</html>
+<!DOCTYPE html>
+<html lang="en">
+<head>
+    <meta charset="UTF-8">
+    <title>IPFS Check</title>
+    <meta name="viewport" content="width=device-width, initial-scale=1">
+    <link rel="stylesheet" href="tachyons.min.css"/>
+    <link rel="canonical" href="https://check.ipfs.network/">
+</head>
+<body class="sans-serif ma0">
+<header>
+    <h1 class="dib pa3 ma0 lh-tight">
+        <a class="link db f4 fw7 near-black" href="https://ipfs.io">IPFS <span class="blue fw5">Check</span></a>
+        <span class="db f6 fw6 silver">Have you seen my CID?</span>
+    </h1>
+</header>
+<main>
+    <section class="mw7 center lh-copy dark-gray ph1 pb4">
+        <p class="ma0 pv0 ph2 f4 fw6">
+            Check the retrievability of CID from an IPFS peer
+        </p>
+        <p class="ma0 pv0 mt2 ph2 f5 fw4">
+            Paste in a Content ID and the multiaddr of a host to check if it is expected to be retrievable
+        </p>
+    </section>
+    <section class="bg-near-white">
+        <form id="queryForm" class="mw8 center lh-copy dark-gray br2 pv4 ph2 ph4-ns">
+            <label class="db mt3 f6 fw6" for="cid">CID</label>
+            <input class="db w-100 pa2" type="text" id="cid" name="cid" required>
+            <label class="db mt3 f6 fw6" for="ma">Multiaddr</label>
+            <input class="db w-100 pa2" type="text" id="multiaddr" name="multiaddr" placeholder="/p2p/12D3Koo..." />
+            <details class="mt3">
+                <summary class="f6 fw6">Optional fields</summary>
+                <label class="db mt3 f6 fw6" for="backendURL">Backend URL</label>
+                <input class="db w-100 pa2" type="url" id="backendURL" name="backendURL" value="https://ipfs-check-backend.ipfs.io" placeholder="https://ipfs-check-backend.ipfs.io" list="defaultBackendURLs" required>
+                <datalist id="defaultBackendURLs">
+                    <option value="https://ipfs-check-backend.ipfs.io">
+                </datalist>
+            </details>
+            <div class="db mv4">
+                <button id="submit" type="submit" class="flex items-center db ph3 pv2 link pointer glow o-90 bg-blue white fw6 f5 bn br2">
+                  <svg id="loading-spinner" class="dn animate-spin mr2 h2 w2 text-white" xmlns="http://www.w3.org/2000/svg" fill="none" viewBox="0 0 24 24">
+                    <circle class="o-20" cx="12" cy="12" r="10" stroke="currentColor" stroke-width="4"></circle>
+                    <path class="o-80" fill="currentColor" d="M4 12a8 8 0 018-8V0C5.373 0 0 5.373 0 12h4zm2 5.291A7.962 7.962 0 014 12H0c0 3.042 1.135 5.824 3 7.938l3-2.647z"></path>
+                  </svg>
+                  Run Test
+                </button>
+            </div>
+            <div id="output" style="white-space:pre; overflow-x: scroll;" class="lh-copy fw6"></div>
+            <details class="mt3">
+              <summary class="f6 fw6">Output</summary>
+              <pre><code id="raw-output" style="white-space:pre;" class="lh-copy fw6 language-json"></code></pre>
+            </details>
+        </form>
+    </section>
+    <section class="mw8 center lh-copy dark-gray pv4 ph2 ph4-ns">
+        <h2 class="f4">Where do I find my multiaddr?</h2>
+        <ul>
+            <li class="pb2">
+                <strong>Using IPFS Desktop or IPFS WebUI</strong>
+                <ul>
+                    <li>Open the IPFS WebUI "Status" page via the IPFS Desktop menu or by visiting "http://127.0.0.1:5001/webui" (when using the default config settings)</li>
+                    <li>If you want to test your peerID rather than a particular address enter <code>/p2p/{YourPeerID}</code></li>
+                    <li>If you want to test a particular address then click the "Advanced" dropdown to see the node's addresses</li>
+                </ul>
+            </li>
+            <li class="pb2">
+                <strong>Using the kubo CLI</strong>
+                <ul>
+                    <li>If you want to test your peerID rather than a particular address run <code>ipfs id</code> and enter <code>/p2p/{YourPeerID}</code></li>
+                    <li>If you want to test a particular address then choose an entry from the list of addresses output by <code>ipfs id</code></li>
+                </ul>
+            </li>
+        </ul>
+        <h2 class="f4">What does it mean if I get an error?</h2>
+        <ul>
+            <li class="pb2">
+                <strong>Could not connect to the multiaddr</strong>. Machines on the internet cannot talk to your machine.
+                Fix your firewall, add port forwarding, or use a relay.
+            </li>
+            <li class="pb2">
+                <strong>Could not find address in the dht</strong>. Your machine is either not connected to the IPFS Public DHT
+                (even as a client), or is not advertising the address that you are testing with. As a result no one will be
+                able to contact you on that address if they only learn about your peerID, as is the case for content
+                advertised in the IPFS Public DHT
+            </li>
+            <li class="pb2">
+                <strong>Multihash not advertised in the dht</strong>. Your machine has not advertised that it has the given content in the
+                IPFS Public DHT. This means that other machines will have to discover that you have the content in some other
+                way (e.g. pre-connecting to you optimistically, pre-connecting to you since related content is already
+                advertised by you, some rendezvous service, being on the same LAN, etc.). If using kubo consider enabling the
+                <a href="https://github.com/ipfs/kubo/blob/master/docs/experimental-features.md#accelerated-dht-client">Accelerated DHT Client</a>,
+				which will advertise content faster and in particular should enable you to continue to republish your advertisements every 24hrs as
+				required by the network.
+            </li>
+            <li class="pb2">
+                <strong>Peer has not responded that it has the CID</strong>. Your node does not think it has the data you think it does,
+                or it took too long to respond. Until this is resolved other machines will be unable to download that
+                content from you.
+            </li>
+        </ul>
+    </section>
+</main>
+<footer class="tc pv3">
+    <a href="https://github.com/ipfs/ipfs-check">Github</a>
+</footer>
+<style>
+      .animate-spin { animation: spin 2s linear infinite }
+
+      @keyframes spin {
+      from {
+        transform: rotate(0deg);
+      }
+      to {
+        transform: rotate(360deg);
+      }
+    }
+    button:disabled {
+        opacity: 50% !important;
+    }
+</style>
+<script>
+    window.addEventListener('load', function () {
+        initFormValues(new URL(window.location))
+        document.getElementById('queryForm').addEventListener('submit', async function (e) {
+            e.preventDefault() // dont do a browser form post
+
+            showOutput('') // clear out previous results
+
+            const formData = new FormData(document.getElementById('queryForm'))
+            const backendURL = getBackendUrl(formData)
+            
+            showInQuery(formData) // add `cid` and `multiaddr` to local url query to make it shareable
+            toggleSubmitButton()
+            try {
+              const res = await fetch(backendURL, { method: 'POST' })
+
+              if (res.ok) {
+                  const respObj = await res.json()
+                  const rawOutput = document.getElementById('raw-output')
+                  rawOutput.textContent = JSON.stringify(respObj, null, 2)
+
+                  const output = formatOutput(formData, respObj)
+                  showOutput(output)
+              } else {
+                  const resText = await res.text()
+                  showOutput(`⚠️ backend returned an error: ${res.status} ${resText}`)
+              }
+            } catch (e) {
+              showOutput(`⚠️ backend error: ${e}`)
+            } finally {
+              toggleSubmitButton()
+            }
+        })
+    })
+
+    function initFormValues (url) {
+        for (const [key, val] of url.searchParams) {
+            document.getElementById(key)?.setAttribute('value', val)
+        }
+    }
+
+    function showInQuery (formData) {
+        const defaultBackendUrl = document.getElementById('backendURL').getAttribute('placeholder')
+        const params = new URLSearchParams(formData)
+        // skip showing default value our shareable url
+        if (params.get('backendURL') === defaultBackendUrl) {
+            params.delete('backendURL')
+        }
+        const url = new URL('?' + params, window.location)
+        history.replaceState(null, "", url)
+    }
+
+    function getBackendUrl (formData) {
+        const params = new URLSearchParams(formData)
+        // dont send backendURL to the backend!
+        params.delete('backendURL')
+        // backendURL is the base, params are appended as query string
+        return new URL('/check?' + params, formData.get('backendURL'))
+    }
+
+    function showOutput (output) {
+        const outObj = document.getElementById('output')
+        outObj.textContent = output
+    }
+
+    function toggleSubmitButton() {
+        const button = document.getElementById('submit')
+        button.toggleAttribute('disabled')
+        const spinner = document.getElementById('loading-spinner')
+        spinner.classList.toggle('dn')
+    }
+
+    function formatOutput (formData, respObj) {
+        const ma = formData.get('multiaddr')
+        const peerIDStartIndex = ma.lastIndexOf("/p2p/")
+        const peerID = ma.slice(peerIDStartIndex + 5);
+        const addrPart = ma.slice(0, peerIDStartIndex);
+        let outText = ""
+
+        if (respObj.ConnectionError !== "") {
+            outText += "❌ Could not connect to multiaddr: " + respObj.ConnectionError + "\n"
+        } else {
+            const madrs = respObj?.ConnectionMaddrs
+            outText += `✅ Successfully connected to multiaddr${madrs?.length > 1 ? 's' : '' }: \n\t${madrs.join('\n\t')}\n`
+        }
+
+        if (ma.indexOf("/p2p/") === 0 && ma.lastIndexOf("/") === 4) {
+            // only peer id passed with /p2p/PeerID
+            if (Object.keys(respObj.PeerFoundInDHT).length === 0) {
+                outText += "❌ Could not find any multiaddrs in the dht\n"
+            } else {
+                outText += "✅ Found multiaddrs advertised in the DHT:\n"
+                for (const key in respObj.PeerFoundInDHT) {
+                    outText += "\t" + key + "\n"
+                }
+            }
+        } else {
+            // a proper maddr with an IP was passed
+            let foundAddr = false
+            for (const key in respObj.PeerFoundInDHT) {
+                if (key === addrPart) {
+                    foundAddr = true
+                    outText += "✅ Found multiaddr with " + respObj.PeerFoundInDHT[key] + " dht peers\n"
+                    break
+                }
+            }
+            if (!foundAddr) {
+                outText += "❌ Could not find the given multiaddr in the dht. Instead found:\n"
+                for (const key in respObj.PeerFoundInDHT) {
+                    outText += "\t" + key + "\n"
+                }
+            }
+        }
+        
+        if (respObj.CidInDHT === true) {
+            outText += "✅ Found multihash advertised in the dht\n"
+        } else {
+            outText += "❌ Could not find the multihash in the dht\n"
+        }
+
+        if (respObj.DataAvailableOverBitswap.Error !== "") {
+            outText += "❌ There was an error downloading the CID from the peer: " + respObj.DataAvailableOverBitswap.Error + "\n"
+        } else if (respObj.DataAvailableOverBitswap.Responded !== true) {
+            outText += "❌ The peer did not quickly respond if it had the CID\n"
+        } else if (respObj.DataAvailableOverBitswap.Found === true) {
+            outText += "✅ The peer responded that it has the CID\n"
+        } else {
+            outText += "❌ The peer responded that it does not have the CID\n"
+        }
+        return outText
+    }
+</script>
+</body>
+</html>