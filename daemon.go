package main

import (
	"context"
	"fmt"
	"log"
	"sync"
	"time"

	vole "github.com/ipfs-shipyard/vole/lib"
	"github.com/ipfs/boxo/ipns"
	"github.com/ipfs/go-cid"
	"github.com/libp2p/go-libp2p"
	dht "github.com/libp2p/go-libp2p-kad-dht"
	"github.com/libp2p/go-libp2p-kad-dht/fullrt"
	dhtpb "github.com/libp2p/go-libp2p-kad-dht/pb"
	mplex "github.com/libp2p/go-libp2p-mplex"
	record "github.com/libp2p/go-libp2p-record"
	"github.com/libp2p/go-libp2p/core/host"
	"github.com/libp2p/go-libp2p/core/peer"
	"github.com/libp2p/go-libp2p/core/routing"
	"github.com/libp2p/go-libp2p/p2p/net/connmgr"
	"github.com/libp2p/go-libp2p/p2p/protocol/identify"
	"github.com/multiformats/go-multiaddr"
	manet "github.com/multiformats/go-multiaddr/net"
	"github.com/prometheus/client_golang/prometheus"
)

type kademlia interface {
	routing.Routing
	GetClosestPeers(ctx context.Context, key string) ([]peer.ID, error)
}

type daemon struct {
	h              host.Host
	dht            kademlia
	dhtMessenger   *dhtpb.ProtocolMessenger
	createTestHost func() (host.Host, error)
	promRegistry   *prometheus.Registry
}

// number of providers at which to stop looking for providers in the DHT
// When doing a check only with a CID
var MaxProvidersCount = 10

func newDaemon(ctx context.Context, acceleratedDHT bool) (*daemon, error) {
	rm, err := NewResourceManager()
	if err != nil {
		return nil, err
	}

	c, err := connmgr.NewConnManager(600, 900, connmgr.WithGracePeriod(time.Second*30))
	if err != nil {
		return nil, err
	}

	// Create a custom registry for all prometheus metrics
	promRegistry := prometheus.NewRegistry()

	h, err := libp2p.New(
		libp2p.DefaultMuxers,
		libp2p.Muxer(mplex.ID, mplex.DefaultTransport),
		libp2p.ConnectionManager(c),
		libp2p.ConnectionGater(&privateAddrFilterConnectionGater{}),
		libp2p.ResourceManager(rm),
		libp2p.EnableHolePunching(),
		libp2p.PrometheusRegisterer(promRegistry),
		libp2p.UserAgent(userAgent),
	)
	if err != nil {
		return nil, err
	}

	var d kademlia
	if acceleratedDHT {
		d, err = fullrt.NewFullRT(h, "/ipfs",
			fullrt.DHTOption(
				dht.BucketSize(20),
				dht.Validator(record.NamespacedValidator{
					"pk":   record.PublicKeyValidator{},
					"ipns": ipns.Validator{},
				}),
				dht.BootstrapPeers(dht.GetDefaultBootstrapPeerAddrInfos()...),
				dht.Mode(dht.ModeClient),
			))

	} else {
		d, err = dht.New(ctx, h, dht.Mode(dht.ModeClient), dht.BootstrapPeers(dht.GetDefaultBootstrapPeerAddrInfos()...))
	}

	if err != nil {
		return nil, err
	}

	pm, err := dhtProtocolMessenger("/ipfs/kad/1.0.0", h)
	if err != nil {
		return nil, err
	}

	return &daemon{
		h:            h,
		dht:          d,
		dhtMessenger: pm,
		promRegistry: promRegistry,
		createTestHost: func() (host.Host, error) {
			return libp2p.New(
				libp2p.ConnectionGater(&privateAddrFilterConnectionGater{}),
				libp2p.DefaultMuxers,
				libp2p.Muxer("/mplex/6.7.0", mplex.DefaultTransport),
				libp2p.EnableHolePunching(),
				libp2p.UserAgent(userAgent),
			)
		}}, nil
}

func (d *daemon) mustStart() {
	// Wait for the DHT to be ready
	if frt, ok := d.dht.(*fullrt.FullRT); ok {
		for !frt.Ready() {
			time.Sleep(time.Second * 10)
		}
	}

}

type cidCheckOutput *[]providerOutput

type providerOutput struct {
	ID                       string
	ConnectionError          string
	Addrs                    []string
	ConnectionMaddrs         []string
	DataAvailableOverBitswap BitswapCheckOutput
}

// runCidCheck looks up the DHT for providers of a given CID and then checks their connectivity and Bitswap availability
func (d *daemon) runCidCheck(ctx context.Context, cidStr string) (cidCheckOutput, error) {
	cid, err := cid.Decode(cidStr)
	if err != nil {
		return nil, err
	}

	out := make([]providerOutput, 0, MaxProvidersCount)

	queryCtx, cancel := context.WithCancel(ctx)
	defer cancel()
	provsCh := d.dht.FindProvidersAsync(queryCtx, cid, MaxProvidersCount)

	var wg sync.WaitGroup
	var mu sync.Mutex

	for provider := range provsCh {
		wg.Add(1)
		go func(provider peer.AddrInfo) {
			defer wg.Done()

			addrs := []string{}
			if len(provider.Addrs) > 0 {
				for _, addr := range provider.Addrs {
					if manet.IsPublicAddr(addr) { // only return public addrs
						addrs = append(addrs, addr.String())
					}
				}
			}

			provOutput := providerOutput{
				ID:                       provider.ID.String(),
				Addrs:                    addrs,
				DataAvailableOverBitswap: BitswapCheckOutput{},
			}

			testHost, err := d.createTestHost()
			if err != nil {
				log.Printf("Error creating test host: %v\n", err)
				return
			}
			defer testHost.Close()

			// Test Is the target connectable
			dialCtx, dialCancel := context.WithTimeout(ctx, time.Second*15)
			defer dialCancel()

			testHost.Connect(dialCtx, provider)
			// Call NewStream to force NAT hole punching. see https://github.com/libp2p/go-libp2p/issues/2714
			_, connErr := testHost.NewStream(dialCtx, provider.ID, "/ipfs/bitswap/1.2.0", "/ipfs/bitswap/1.1.0", "/ipfs/bitswap/1.0.0", "/ipfs/bitswap")

			if connErr != nil {
				provOutput.ConnectionError = connErr.Error()
			} else {
				// since we pass a libp2p host that's already connected to the peer the actual connection maddr we pass in doesn't matter
				p2pAddr, _ := multiaddr.NewMultiaddr("/p2p/" + provider.ID.String())
				provOutput.DataAvailableOverBitswap = checkBitswapCID(ctx, testHost, cid, p2pAddr)

				for _, c := range testHost.Network().ConnsToPeer(provider.ID) {
					provOutput.ConnectionMaddrs = append(provOutput.ConnectionMaddrs, c.RemoteMultiaddr().String())
				}
			}

			mu.Lock()
			out = append(out, provOutput)
			mu.Unlock()
		}(provider)
	}

	// Wait for all goroutines to finish
	wg.Wait()

	return &out, nil
}

type peerCheckOutput struct {
	ConnectionError          string
	PeerFoundInDHT           map[string]int
	CidInDHT                 bool
	ConnectionMaddrs         []string
	DataAvailableOverBitswap BitswapCheckOutput
}

// runPeerCheck checks the connectivity and Bitswap availability of a CID from a given peer (either with just peer ID or specific multiaddr)
func (d *daemon) runPeerCheck(ctx context.Context, maStr, cidStr string) (*peerCheckOutput, error) {
	ma, err := multiaddr.NewMultiaddr(maStr)
	if err != nil {
		return nil, err
	}

	ai, err := peer.AddrInfoFromP2pAddr(ma)
	if err != nil {
		return nil, err
	}

	// User has only passed a PeerID without any maddrs
	onlyPeerID := len(ai.Addrs) == 0

	c, err := cid.Decode(cidStr)
	if err != nil {
		return nil, err
	}

	out := &peerCheckOutput{}

	connectionFailed := false

<<<<<<< HEAD
	out.ProviderRecordFromPeerInDHT = ProviderRecordFromPeerInDHT(ctx, d.dht, c, ai.ID)
=======
	out.CidInDHT = providerRecordForPeerInDHT(ctx, d.dht, c, ai.ID)
>>>>>>> 6c458821

	addrMap, peerAddrDHTErr := peerAddrsInDHT(ctx, d.dht, d.dhtMessenger, ai.ID)
	out.PeerFoundInDHT = addrMap

	// If peerID given,but no addresses check the DHT
	if onlyPeerID {
		if peerAddrDHTErr != nil {
			// PeerID is not resolvable via the DHT
			connectionFailed = true
			out.ConnectionError = peerAddrDHTErr.Error()
		}
		for a := range addrMap {
			ma, err := multiaddr.NewMultiaddr(a)
			if err != nil {
				log.Println(fmt.Errorf("error parsing multiaddr %s: %w", a, err))
				continue
			}
			ai.Addrs = append(ai.Addrs, ma)
		}
	}

	testHost, err := d.createTestHost()
	if err != nil {
		return nil, fmt.Errorf("server error: %w", err)
	}
	defer testHost.Close()

	if !connectionFailed {
		// Test Is the target connectable
		dialCtx, dialCancel := context.WithTimeout(ctx, time.Second*120)

		testHost.Connect(dialCtx, *ai)
		// Call NewStream to force NAT hole punching. see https://github.com/libp2p/go-libp2p/issues/2714
		_, connErr := testHost.NewStream(dialCtx, ai.ID, "/ipfs/bitswap/1.2.0", "/ipfs/bitswap/1.1.0", "/ipfs/bitswap/1.0.0", "/ipfs/bitswap")
		dialCancel()
		if connErr != nil {
<<<<<<< HEAD
			out.ConnectionError = fmt.Sprintf("error dialing to peer: %s", connErr.Error())
			return out, nil
=======
			log.Printf("Error connecting to peer %s: %v", ai.ID, connErr)
			ids, ok := testHost.(interface{ IDService() identify.IDService })
			if ok {
				log.Printf("Own observed addrs: %v", ids.IDService().OwnObservedAddrs())
			}

			// Log all open connections
			for _, conn := range testHost.Network().Conns() {
				log.Printf("Open connection: Peer ID: %s, Remote Addr: %s, Local Addr: %s",
					conn.RemotePeer(),
					conn.RemoteMultiaddr(),
					conn.LocalMultiaddr(),
				)
			}
			out.ConnectionError = connErr.Error()
			connectionFailed = true
>>>>>>> 6c458821
		}
	}

	// If so is the data available over Bitswap?
	out.DataAvailableOverBitswap = checkBitswapCID(ctx, testHost, c, ma)

	// Get all connection maddrs to the peer (in case we hole punched, there will usually be two: limited relay and direct)
	for _, c := range testHost.Network().ConnsToPeer(ai.ID) {
		out.ConnectionMaddrs = append(out.ConnectionMaddrs, c.RemoteMultiaddr().String())
	}

	return out, nil
}

type BitswapCheckOutput struct {
	Duration  time.Duration
	Found     bool
	Responded bool
	Error     string
}

func checkBitswapCID(ctx context.Context, host host.Host, c cid.Cid, ma multiaddr.Multiaddr) BitswapCheckOutput {
	log.Printf("Start of Bitswap check for cid %s by attempting to connect to ma: %v with the peer: %s", c, ma, host.ID())
	out := BitswapCheckOutput{}
	start := time.Now()

	bsOut, err := vole.CheckBitswapCID(ctx, host, c, ma, false)
	if err != nil {
		out.Error = err.Error()
	} else {
		out.Found = bsOut.Found
		out.Responded = bsOut.Responded
		if bsOut.Error != nil {
			out.Error = bsOut.Error.Error()
		}
	}

	log.Printf("End of Bitswap check for %s by attempting to connect to ma: %v", c, ma)
	out.Duration = time.Since(start)
	return out
}

<<<<<<< HEAD
type BitswapCheckOutput struct {
	Duration  time.Duration
	Found     bool
	Responded bool
	Error     string
}

type output struct {
	ConnectionError             string
	PeerFoundInDHT              map[string]int
	ProviderRecordFromPeerInDHT bool
	ConnectionMaddrs            []string
	DataAvailableOverBitswap    BitswapCheckOutput
}

=======
>>>>>>> 6c458821
func peerAddrsInDHT(ctx context.Context, d kademlia, messenger *dhtpb.ProtocolMessenger, p peer.ID) (map[string]int, error) {
	closestPeers, err := d.GetClosestPeers(ctx, string(p))
	if err != nil {
		return nil, err
	}

	wg := sync.WaitGroup{}
	wg.Add(len(closestPeers))

	resCh := make(chan *peer.AddrInfo, len(closestPeers))

	numSuccessfulResponses := execOnMany(ctx, 0.3, time.Second*3, func(ctx context.Context, peerToQuery peer.ID) error {
		endResults, err := messenger.GetClosestPeers(ctx, peerToQuery, p)
		if err == nil {
			for _, r := range endResults {
				if r.ID == p {
					resCh <- r
					return nil
				}
			}
			resCh <- nil
		}
		return err
	}, closestPeers, false)
	close(resCh)

	if numSuccessfulResponses == 0 {
		return nil, fmt.Errorf("host had trouble querying the DHT")
	}

	addrMap := make(map[string]int)
	for r := range resCh {
		if r == nil {
			continue
		}
		for _, addr := range r.Addrs {
			addrMap[addr.String()]++
		}
	}

	return addrMap, nil
}

<<<<<<< HEAD
func ProviderRecordFromPeerInDHT(ctx context.Context, d kademlia, c cid.Cid, p peer.ID) bool {
=======
func providerRecordForPeerInDHT(ctx context.Context, d kademlia, c cid.Cid, p peer.ID) bool {
>>>>>>> 6c458821
	queryCtx, cancel := context.WithCancel(ctx)
	defer cancel()
	provsCh := d.FindProvidersAsync(queryCtx, c, 0)
	for {
		select {
		case prov, ok := <-provsCh:
			if !ok {
				return false
			}
			if prov.ID == p {
				return true
			}
		case <-ctx.Done():
			return false
		}
	}
}

// Taken from the FullRT DHT client implementation
//
// execOnMany executes the given function on each of the peers, although it may only wait for a certain chunk of peers
// to respond before considering the results "good enough" and returning.
//
// If sloppyExit is true then this function will return without waiting for all of its internal goroutines to close.
// If sloppyExit is true then the passed in function MUST be able to safely complete an arbitrary amount of time after
// execOnMany has returned (e.g. do not write to resources that might get closed or set to nil and therefore result in
// a panic instead of just returning an error).
func execOnMany(ctx context.Context, waitFrac float64, timeoutPerOp time.Duration, fn func(context.Context, peer.ID) error, peers []peer.ID, sloppyExit bool) int {
	if len(peers) == 0 {
		return 0
	}

	// having a buffer that can take all of the elements is basically a hack to allow for sloppy exits that clean up
	// the goroutines after the function is done rather than before
	errCh := make(chan error, len(peers))
	numSuccessfulToWaitFor := int(float64(len(peers)) * waitFrac)

	putctx, cancel := context.WithTimeout(ctx, timeoutPerOp)
	defer cancel()

	for _, p := range peers {
		go func(p peer.ID) {
			errCh <- fn(putctx, p)
		}(p)
	}

	var numDone, numSuccess, successSinceLastTick int
	var ticker *time.Ticker
	var tickChan <-chan time.Time

	for numDone < len(peers) {
		select {
		case err := <-errCh:
			numDone++
			if err == nil {
				numSuccess++
				if numSuccess >= numSuccessfulToWaitFor && ticker == nil {
					// Once there are enough successes, wait a little longer
					ticker = time.NewTicker(time.Millisecond * 500)
					defer ticker.Stop()
					tickChan = ticker.C
					successSinceLastTick = numSuccess
				}
				// This is equivalent to numSuccess * 2 + numFailures >= len(peers) and is a heuristic that seems to be
				// performing reasonably.
				// TODO: Make this metric more configurable
				// TODO: Have better heuristics in this function whether determined from observing static network
				// properties or dynamically calculating them
				if numSuccess+numDone >= len(peers) {
					cancel()
					if sloppyExit {
						return numSuccess
					}
				}
			}
		case <-tickChan:
			if numSuccess > successSinceLastTick {
				// If there were additional successes, then wait another tick
				successSinceLastTick = numSuccess
			} else {
				cancel()
				if sloppyExit {
					return numSuccess
				}
			}
		}
	}
	return numSuccess
}<|MERGE_RESOLUTION|>--- conflicted
+++ resolved
@@ -20,7 +20,6 @@
 	"github.com/libp2p/go-libp2p/core/peer"
 	"github.com/libp2p/go-libp2p/core/routing"
 	"github.com/libp2p/go-libp2p/p2p/net/connmgr"
-	"github.com/libp2p/go-libp2p/p2p/protocol/identify"
 	"github.com/multiformats/go-multiaddr"
 	manet "github.com/multiformats/go-multiaddr/net"
 	"github.com/prometheus/client_golang/prometheus"
@@ -209,11 +208,11 @@
 }
 
 type peerCheckOutput struct {
-	ConnectionError          string
-	PeerFoundInDHT           map[string]int
-	CidInDHT                 bool
-	ConnectionMaddrs         []string
-	DataAvailableOverBitswap BitswapCheckOutput
+	ConnectionError             string
+	PeerFoundInDHT              map[string]int
+	ProviderRecordFromPeerInDHT bool
+	ConnectionMaddrs            []string
+	DataAvailableOverBitswap    BitswapCheckOutput
 }
 
 // runPeerCheck checks the connectivity and Bitswap availability of a CID from a given peer (either with just peer ID or specific multiaddr)
@@ -240,11 +239,7 @@
 
 	connectionFailed := false
 
-<<<<<<< HEAD
 	out.ProviderRecordFromPeerInDHT = ProviderRecordFromPeerInDHT(ctx, d.dht, c, ai.ID)
-=======
-	out.CidInDHT = providerRecordForPeerInDHT(ctx, d.dht, c, ai.ID)
->>>>>>> 6c458821
 
 	addrMap, peerAddrDHTErr := peerAddrsInDHT(ctx, d.dht, d.dhtMessenger, ai.ID)
 	out.PeerFoundInDHT = addrMap
@@ -281,27 +276,8 @@
 		_, connErr := testHost.NewStream(dialCtx, ai.ID, "/ipfs/bitswap/1.2.0", "/ipfs/bitswap/1.1.0", "/ipfs/bitswap/1.0.0", "/ipfs/bitswap")
 		dialCancel()
 		if connErr != nil {
-<<<<<<< HEAD
-			out.ConnectionError = fmt.Sprintf("error dialing to peer: %s", connErr.Error())
+			out.ConnectionError = connErr.Error()
 			return out, nil
-=======
-			log.Printf("Error connecting to peer %s: %v", ai.ID, connErr)
-			ids, ok := testHost.(interface{ IDService() identify.IDService })
-			if ok {
-				log.Printf("Own observed addrs: %v", ids.IDService().OwnObservedAddrs())
-			}
-
-			// Log all open connections
-			for _, conn := range testHost.Network().Conns() {
-				log.Printf("Open connection: Peer ID: %s, Remote Addr: %s, Local Addr: %s",
-					conn.RemotePeer(),
-					conn.RemoteMultiaddr(),
-					conn.LocalMultiaddr(),
-				)
-			}
-			out.ConnectionError = connErr.Error()
-			connectionFailed = true
->>>>>>> 6c458821
 		}
 	}
 
@@ -344,24 +320,6 @@
 	return out
 }
 
-<<<<<<< HEAD
-type BitswapCheckOutput struct {
-	Duration  time.Duration
-	Found     bool
-	Responded bool
-	Error     string
-}
-
-type output struct {
-	ConnectionError             string
-	PeerFoundInDHT              map[string]int
-	ProviderRecordFromPeerInDHT bool
-	ConnectionMaddrs            []string
-	DataAvailableOverBitswap    BitswapCheckOutput
-}
-
-=======
->>>>>>> 6c458821
 func peerAddrsInDHT(ctx context.Context, d kademlia, messenger *dhtpb.ProtocolMessenger, p peer.ID) (map[string]int, error) {
 	closestPeers, err := d.GetClosestPeers(ctx, string(p))
 	if err != nil {
@@ -405,11 +363,7 @@
 	return addrMap, nil
 }
 
-<<<<<<< HEAD
 func ProviderRecordFromPeerInDHT(ctx context.Context, d kademlia, c cid.Cid, p peer.ID) bool {
-=======
-func providerRecordForPeerInDHT(ctx context.Context, d kademlia, c cid.Cid, p peer.ID) bool {
->>>>>>> 6c458821
 	queryCtx, cancel := context.WithCancel(ctx)
 	defer cancel()
 	provsCh := d.FindProvidersAsync(queryCtx, c, 0)
